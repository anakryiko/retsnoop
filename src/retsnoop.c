// SPDX-License-Identifier: BSD-2-Clause
/* Copyright (c) 2021 Facebook */
#include <argp.h>
#include <ctype.h>
#include <stdio.h>
#include <signal.h>
#include <string.h>
#include <stdlib.h>
#include <unistd.h>
#include <errno.h>
#include <bpf/bpf.h>
#include <bpf/libbpf.h>
#include <bpf/btf.h>
#include <linux/perf_event.h>
#include <sys/utsname.h>
#include <sys/syscall.h>
#include <time.h>
#include "retsnoop.h"
#include "retsnoop.skel.h"
#include "calib_feat.skel.h"
#include "env.h"
#include "logic.h"
#include "ksyms.h"
#include "addr2line.h"
#include "mass_attacher.h"
#include "utils.h"

static int process_cu_globs()
{
	int err = 0;
	int i;

	for (i = 0; i < env.cu_allow_glob_cnt; i++) {
		err = append_compile_unit(env.ctx.a2l, &env.allow_globs, &env.allow_glob_cnt,
					  env.cu_allow_globs[i], false /*mandatory*/);
		if (err < 0)
			return err;
	}

	for (i = 0; i < env.cu_deny_glob_cnt; i++) {
		err = append_compile_unit(env.ctx.a2l, &env.deny_globs, &env.deny_glob_cnt,
					  env.cu_deny_globs[i], false /*mandatory*/);
		if (err < 0)
			return err;
	}

	for (i = 0; i < env.cu_entry_glob_cnt; i++) {
		err = append_compile_unit(env.ctx.a2l, &env.entry_globs, &env.entry_glob_cnt,
					  env.cu_entry_globs[i], false /*mandatory*/);
		if (err < 0)
			return err;
	}

	return err;
}

static int find_vmlinux(char *path, size_t max_len, bool soft)
{
	const char *locations[] = {
		"/boot/vmlinux-%1$s",
		"/lib/modules/%1$s/vmlinux-%1$s",
		"/lib/modules/%1$s/build/vmlinux",
		"/usr/lib/modules/%1$s/kernel/vmlinux",
		"/usr/lib/debug/boot/vmlinux-%1$s",
		"/usr/lib/debug/boot/vmlinux-%1$s.debug",
		"/usr/lib/debug/lib/modules/%1$s/vmlinux",
	};
	struct utsname buf;
	int i;

	uname(&buf);

	for (i = 0; i < ARRAY_SIZE(locations); i++) {
		snprintf(path, PATH_MAX, locations[i], buf.release);

		if (access(path, R_OK)) {
			if (env.debug)
				printf("No vmlinux image at %s found...\n", path);
			continue;
		}

		if (env.verbose)
			printf("Using vmlinux image at %s.\n", path);

		return 0;
	}

	if (!soft || env.verbose)
		fprintf(soft ? stdout : stderr, "Failed to locate vmlinux image location. Please use -k <vmlinux-path> to specify explicitly.\n");

	path[0] = '\0';

	return -ESRCH;
}

static int detect_kernel_features(void)
{
	struct calib_feat_bpf *skel;
	int err;

	skel = calib_feat_bpf__open_and_load();
	if (!skel) {
		err = -errno;
		fprintf(stderr, "Failed to load feature detection skeleton.\n");
		return err;
	}

	if (!skel->bss) {
		fprintf(stderr, "Kernel doesn't support memory mapping BPF global vars, you might need newer Linux kernel.\n");
		err = -EOPNOTSUPP;
		goto out;
	}

	skel->bss->my_tid = syscall(SYS_gettid);

	err = calib_feat_bpf__attach(skel);
	if (err) {
		fprintf(stderr, "Failed to attach feature detection skeleton.\n");
		goto out;
	}

	/* trigger ksyscall and kretsyscall probes */
	syscall(__NR_nanosleep, NULL, NULL);

	if (!skel->bss->calib_entry_happened || !skel->bss->calib_exit_happened) {
		fprintf(stderr, "Calibration failure, BPF probes weren't triggered!\n");
		goto out;
	}

	if (env.debug) {
		printf("Feature detection:\n"
		       "\tBPF ringbuf map supported: %s\n"
		       "\tbpf_get_func_ip() supported: %s\n"
		       "\tbpf_get_branch_snapshot() supported: %s\n"
		       "\tBPF cookie supported: %s\n"
		       "\tBPF cookie supported (raw tracepoint): %s\n"
		       "\tmulti-attach kprobe supported: %s\n",
		       skel->bss->has_ringbuf ? "yes" : "no",
		       skel->bss->has_bpf_get_func_ip ? "yes" : "no",
		       skel->bss->has_branch_snapshot ? "yes" : "no",
		       skel->bss->has_bpf_cookie ? "yes" : "no",
		       skel->bss->has_rawtp_cookie ? "yes" : "no",
		       skel->bss->has_kprobe_multi ? "yes" : "no");
		printf("Feature calibration:\n"
		       "\tkretprobe IP offset: %d\n"
		       "\tfexit sleep fix: %s\n"
		       "\tfentry re-entry protection: %s\n",
		       skel->bss->kret_ip_off,
		       skel->bss->has_fexit_sleep_fix ? "yes" : "no",
		       skel->bss->has_fentry_protection ? "yes" : "no");
	}

	env.has_ringbuf = skel->bss->has_ringbuf;
	env.has_branch_snapshot = skel->bss->has_branch_snapshot;

out:
	calib_feat_bpf__destroy(skel);
	return err;
}

static int create_lbr_perf_events(int *fds, int cpu_cnt)
{
	struct perf_event_attr attr;
	int cpu, err;

	memset(&attr, 0, sizeof(attr));
	attr.size = sizeof(attr);
	attr.type = PERF_TYPE_HARDWARE;
	attr.config = PERF_COUNT_HW_CPU_CYCLES;
	attr.sample_type = PERF_SAMPLE_BRANCH_STACK;
	attr.branch_sample_type = PERF_SAMPLE_BRANCH_KERNEL |
				  (env.lbr_flags ?: PERF_SAMPLE_BRANCH_ANY_RETURN);

	if (env.debug)
		printf("LBR flags are 0x%lx\n", (long)attr.branch_sample_type);

	for (cpu = 0; cpu < env.cpu_cnt; cpu++) {
		fds[cpu] = syscall(__NR_perf_event_open, &attr, -1, cpu, -1, PERF_FLAG_FD_CLOEXEC);
		if (fds[cpu] < 0) {
			err = -errno;
			for (cpu--; cpu >= 0; cpu--) {
				close(fds[cpu]);
				fds[cpu] = -1;
			}
			return err;
		}
	}

	return 0;
}

static inline bool is_pow_of_2(long x)
{
	return x && (x & (x - 1)) == 0;
}

static int round_pow_of_2(int n)
{
	int tmp_n;

	if (is_pow_of_2(n))
		return n;

	for (tmp_n = 1; tmp_n <= INT_MAX / 4; tmp_n *= 2) {
		if (tmp_n >= n)
			break;
	}

	if (tmp_n >= INT_MAX / 2)
		return -E2BIG;

	return tmp_n;
}

static int libbpf_print_fn(enum libbpf_print_level level, const char *format, va_list args)
{
	if (level == LIBBPF_DEBUG && !env.debug_extra)
		return 0;
	return vfprintf(stderr, format, args);
}

static int libbpf_noop_print_fn(enum libbpf_print_level level, const char *format, va_list args)
{
	return 0;
}

static volatile sig_atomic_t exiting;

static void sig_handler(int sig)
{
	exiting = true;

	signal(SIGINT, SIG_DFL);
	signal(SIGTERM, SIG_DFL);
}

const struct func_info *func_info(const struct ctx *ctx, __u32 id)
{
	return &ctx->skel->data_func_infos->func_infos[id];
}

long read_dropped_sessions(void)
{
	return atomic_load(&env.ctx.skel->bss->stats.dropped_sessions);
}

int main(int argc, char **argv, char **envp)
{
	struct mass_attacher_opts att_opts = {};
	struct ksyms *ksyms = NULL;
	struct mass_attacher *att = NULL;
	struct retsnoop_bpf *skel = NULL;
	struct ring_buffer *rb = NULL;
	int *lbr_perf_fds = NULL;
	char vmlinux_path[1024] = {};
	const struct ksym *stext_sym = 0;
	int err, i, j, func_cnt;
	uint64_t ts1, ts2;

	if (setvbuf(stdout, NULL, _IOLBF, BUFSIZ))
		fprintf(stderr, "Failed to set output mode to line-buffered!\n");

	/* Parse command line arguments */
	setenv("ARGP_HELP_FMT", "rmargin=99", 0 /* !overwrite */);
	err = argp_parse(&argp, argc, argv, ARGP_NO_HELP, NULL, NULL);
	if (err)
		return -1;

	if (env.show_version) {
		printf("%s\n", argp_program_version);
		if (env.verbose) {
			libbpf_set_print(libbpf_noop_print_fn);
			env.debug = true;
			if (detect_kernel_features()) {
				printf("Failed to do feature detection, please run retsnoop as root!\n");
				return 1;
			}
		}
		return 0;
	}

	if (env.show_config_help) {
		print_config_help_message();
		return 0;
	}

	if (geteuid() != 0)
		fprintf(stderr, "You are not running as root! Expect failures. Please use sudo or run as root.\n");

	/* Load and cache /proc/kallsyms for IP <-> kfunc mapping */
	env.ctx.ksyms = ksyms = ksyms__load();
	if (!ksyms) {
		fprintf(stderr, "Failed to load /proc/kallsyms\n");
		err = -EINVAL;
		goto cleanup_silent;
	}

	stext_sym = ksyms__get_symbol(ksyms, "_stext", NULL, KSYM_FUNC);
	if (!stext_sym) {
		fprintf(stderr, "Failed to determine _stext address from /proc/kallsyms\n");
		err = -EINVAL;
		goto cleanup_silent;
	}

	if (env.symb_mode == SYMB_DEFAULT && !env.vmlinux_path) {
		if (find_vmlinux(vmlinux_path, sizeof(vmlinux_path), true /* soft */))
			env.symb_mode = SYMB_NONE;
	}

	if (env.symb_mode != SYMB_NONE || env.cu_allow_glob_cnt || env.cu_deny_glob_cnt || env.cu_entry_glob_cnt) {
		bool symb_inlines = false;;

		if (!env.vmlinux_path &&
		    vmlinux_path[0] == '\0' &&
		    find_vmlinux(vmlinux_path, sizeof(vmlinux_path), false /* hard error */)) {
			err = -EINVAL;
			goto cleanup_silent;
		}

		if (env.symb_mode == SYMB_DEFAULT || (env.symb_mode & SYMB_INLINES))
			symb_inlines = true;

		env.ctx.a2l = addr2line__init(env.vmlinux_path ?: vmlinux_path, stext_sym->addr,
					      env.verbose, symb_inlines, envp);
		if (!env.ctx.a2l) {
			fprintf(stderr, "Failed to start addr2line for vmlinux image at %s!\n",
				env.vmlinux_path ?: vmlinux_path);
			err = -EINVAL;
			goto cleanup_silent;
		}
	}

	if (process_cu_globs()) {
		fprintf(stderr, "Failed to process file paths.\n");
		err = -EINVAL;
		goto cleanup_silent;
	}

	if (env.entry_glob_cnt == 0) {
		fprintf(stderr, "No entry point globs specified. "
				"Please provide entry glob(s) ('-e GLOB') and/or any preset ('-c PRESET').\n");
		err = -EINVAL;
		goto cleanup_silent;
	}

	/* determine mapping from bpf_ktime_get_ns() to real clock */
	calibrate_ktime();

	/* Set up libbpf errors and debug info callback */
	libbpf_set_print(libbpf_print_fn);

	if (detect_kernel_features()) {
		fprintf(stderr, "Kernel feature detection failed.\n");
		err = -1;
		goto cleanup_silent;
	}

	env.cpu_cnt = libbpf_num_possible_cpus();
	if (env.cpu_cnt <= 0) {
		fprintf(stderr, "Failed to determine number of CPUs: %d\n", env.cpu_cnt);
		err = -EINVAL;
		goto cleanup_silent;
	}

	if (!env.has_ringbuf) {
		fprintf(stderr, "Retsnoop requires BPF ringbuf (Linux 5.8+), please upgrade your kernel!\n");
		err = -EOPNOTSUPP;
		goto cleanup_silent;
	}
	if (!env.emit_func_trace)
		env.emit_call_stack = true;
	 /* default setting for success stacks, resolve based on call stack vs func trace modes */
	if (env.emit_success_stacks == 0) {
		if (env.emit_call_stack)
			env.emit_success_stacks = -1;
		else
			env.emit_success_stacks = +1;
	}

	/* Open BPF skeleton */
	env.ctx.skel = skel = retsnoop_bpf__open();
	if (!skel) {
		fprintf(stderr, "Failed to open BPF skeleton.\n");
		err = -EINVAL;
		goto cleanup_silent;
	}

	bpf_map__set_max_entries(skel->maps.rb, env.ringbuf_map_sz);
	bpf_map__set_max_entries(skel->maps.sessions, env.sessions_map_sz);

	skel->rodata->tgid_allow_cnt = env.allow_pid_cnt;
	skel->rodata->tgid_deny_cnt = env.deny_pid_cnt;
	if (env.allow_pid_cnt + env.deny_pid_cnt > 0) {
		bpf_map__set_max_entries(skel->maps.tgids_filter,
					 env.allow_pid_cnt + env.deny_pid_cnt);
	}

	skel->rodata->comm_allow_cnt = env.allow_comm_cnt;
	skel->rodata->comm_deny_cnt = env.deny_comm_cnt;
	if (env.allow_comm_cnt + env.deny_comm_cnt > 0) {
		bpf_map__set_max_entries(skel->maps.comms_filter,
					 env.allow_comm_cnt + env.deny_comm_cnt);
	}

	/* turn on extra bpf_printk()'s on BPF side */
	skel->rodata->verbose = env.debug_feats & DEBUG_BPF;
	skel->rodata->extra_verbose = (env.debug_feats & DEBUG_BPF) && env.debug_extra;
	skel->rodata->emit_success_stacks = env.emit_success_stacks > 0;
	skel->rodata->emit_interim_stacks = env.emit_interim_stacks;
	skel->rodata->duration_ns = env.longer_than_ms * 1000000ULL;
	skel->rodata->use_kprobes = env.attach_mode != ATTACH_FENTRY;
	memset(skel->rodata->spaces, ' ', sizeof(skel->rodata->spaces) - 1);

#ifdef RETSNOOP_SUPPORTS_ARG_CAPTURE
	skel->rodata->capture_fn_args = env.capture_args;
#else
	skel->rodata->capture_fn_args = false;
#endif
	skel->rodata->capture_ctx_args = env.capture_args;
	skel->rodata->capture_raw_ptrs = env.args_capture_raw_ptrs;
	skel->rodata->args_max_total_args_sz = env.args_max_total_args_size;
	skel->rodata->args_max_sized_arg_sz = env.args_max_sized_arg_size;
	skel->rodata->args_max_str_arg_sz = env.args_max_str_arg_size;
	skel->rodata->args_max_any_arg_sz = max(env.args_max_sized_arg_size, env.args_max_str_arg_size);
	if (env.args_capture_raw_ptrs)
		skel->rodata->args_max_any_arg_sz += 8; /* for raw pointer value */

	/* LBR detection and setup */
	if (env.use_lbr && env.has_branch_snapshot) {
		lbr_perf_fds = malloc(sizeof(int) * env.cpu_cnt);
		if (!lbr_perf_fds) {
			err = -ENOMEM;
			goto cleanup_silent;
		}
		for (i = 0; i < env.cpu_cnt; i++) {
			lbr_perf_fds[i] = -1;
		}

		err = create_lbr_perf_events(lbr_perf_fds, env.cpu_cnt);
		if (err) {
			if (env.verbose)
				fprintf(stderr, "Failed to create LBR perf events: %d. Disabling LBR capture.\n", err);
			err = 0;
		} else {
			env.has_lbr = true;
		}
	}
	env.use_lbr = env.use_lbr && env.has_lbr && env.has_branch_snapshot;
	skel->rodata->use_lbr = env.use_lbr;
	if (env.use_lbr && env.verbose)
		printf("LBR capture enabled.\n");

	skel->rodata->emit_call_stack = env.emit_call_stack;
	skel->rodata->emit_func_trace = env.emit_func_trace;

	att_opts.verbose = env.verbose;
	att_opts.debug = env.debug;
	att_opts.debug_extra = env.debug_extra;
	att_opts.debug_multi_kprobe = env.debug_feats & DEBUG_MULTI_KPROBE;
	att_opts.dry_run = env.dry_run;
	switch (env.attach_mode) {
	case ATTACH_DEFAULT:
	case ATTACH_KPROBE_MULTI:
		att_opts.attach_mode = MASS_ATTACH_KPROBE;
		break;
	case ATTACH_KPROBE_SINGLE:
		att_opts.attach_mode = MASS_ATTACH_KPROBE_SINGLE;
		break;
	case ATTACH_FENTRY:
		att_opts.attach_mode = MASS_ATTACH_FENTRY;
		break;
	default:
		fprintf(stderr, "Unrecognized attach mode: %d.\n", env.attach_mode);
		err = -EINVAL;
		goto cleanup_silent;
	}
	att = mass_attacher__new(skel, ksyms, &att_opts);
	if (!att)
		goto cleanup_silent;

	/* entry globs are allow globs as well */
	for (i = 0; i < env.entry_glob_cnt; i++) {
		struct glob *g = &env.entry_globs[i];

		err = mass_attacher__allow_glob(att, g->name, g->mod);
		if (err)
			goto cleanup_silent;
	}
	for (i = 0; i < env.allow_glob_cnt; i++) {
		struct glob *g = &env.allow_globs[i];

		err = mass_attacher__allow_glob(att, g->name, g->mod);
		if (err)
			goto cleanup_silent;
	}
	for (i = 0; i < env.deny_glob_cnt; i++) {
		struct glob *g = &env.deny_globs[i];

		err = mass_attacher__deny_glob(att, g->name, g->mod);
		if (err)
			goto cleanup_silent;
	}

	err = mass_attacher__prepare(att);
	if (err)
		goto cleanup_silent;

	func_cnt = mass_attacher__func_cnt(att);
	{
		/* Set up dynamically sized array of func_infos. On BPF side we need
		 * it to be a power-of-2 sized.
		 */
		size_t tmp_n = round_pow_of_2(func_cnt);

		if (tmp_n < 0) {
			err = -E2BIG;
			fprintf(stderr, "Unrealistically large number of functions: %zu!\n", tmp_n);
			goto cleanup_silent;
		}
		skel->rodata->func_info_mask = tmp_n - 1;
		err = bpf_map__set_value_size(skel->maps.data_func_infos, tmp_n * sizeof(struct func_info));
		if (err) {
			fprintf(stderr, "Failed to dynamically size func info table: %d\n", err);
			goto cleanup_silent;
		}
		skel->data_func_infos = bpf_map__initial_value(skel->maps.data_func_infos, &tmp_n);
	}

	if (env.capture_args) {
#ifdef RETSNOOP_SUPPORTS_ARG_CAPTURE
		for (i = 0; i < func_cnt; i++) {
			const struct mass_attacher_func_info *finfo;

			finfo = mass_attacher__func(att, i);
			err = prepare_fn_args_specs(i, finfo);
			if (err) {
				elog("Failed to preprocess function argument specs: %d\n", err);
				goto cleanup_silent;
			}
		}
#else
<<<<<<< HEAD
		vlog("Function arguments capture is only supported on x86-64 and ARM64 architectures!\n");
=======
		log("NOTE: Function arguments capture is not supported!\n");
>>>>>>> 152f6264
#endif
	}

	if (env.capture_args && env.inject_probe_cnt) {
		size_t tmp_n = round_pow_of_2(env.inject_probe_cnt);

		if (tmp_n < 0) {
			err = -E2BIG;
			fprintf(stderr, "Unrealistically large number of probes: %zu!\n", tmp_n);
			goto cleanup_silent;
		}
		skel->rodata->ctxargs_info_mask = tmp_n - 1;
		err = bpf_map__set_value_size(skel->maps.data_ctxargs_infos,
					      tmp_n * sizeof(struct ctxargs_info));
		if (err) {
			fprintf(stderr, "Failed to dynamically size ctxarg info table: %d\n", err);
			goto cleanup_silent;
		}
		skel->data_ctxargs_infos = bpf_map__initial_value(skel->maps.data_ctxargs_infos, &tmp_n);
	}

	for (i = 0; i < env.inject_probe_cnt; i++) {
		const char *spec = env.inject_probes[i];
		char cat[256], name[256];
		unsigned long off;
		int len, n, id;

		len = strlen(spec);
		id = -EINVAL;

		if (sscanf(spec, "kprobe:%255[a-zA-Z0-9._]%li%n", name, &off, &n) == 2 && len == n) {
			id = mass_attacher__inject_kprobe(att, name, off);
		} else if (sscanf(spec, "kprobe:%255[a-zA-Z0-9._]%n", name, &n) == 1 && len == n) {
			id = mass_attacher__inject_kprobe(att, name, 0);
		} else if (sscanf(spec, "kretprobe:%255[a-zA-Z0-9._]%n", name, &n) == 1 && len == n) {
			id = mass_attacher__inject_kretprobe(att, name);
		} else if (sscanf(spec, "rawtp:%255[a-zA-Z0-9_]%n", name, &n) == 1 && len == n) {
			id = mass_attacher__inject_rawtp(att, name);
		} else if (sscanf(spec, "tp:%255[a-zA-Z0-9_]:%255[a-zA-Z0-9_]%n", cat, name, &n) == 2 && len == n) {
			id = mass_attacher__inject_tp(att, cat, name);
		}

		if (id < 0) {
			if (id != -EOPNOTSUPP) {
				elog("Unrecognized injection probe spec '%s'. Supported formats are:\n"
				     "  - 'kprobe:<name>+<offset>' for kprobes;\n"
				     "  - 'kretprobe:<name>' for kretprobes;\n"
				     "  - 'rawtp:<name>' for raw tracepoints;\n"
				     "  - 'tp:<category>:<name>' for tracepoints.\n",
				     spec);
			}
			goto cleanup_silent;
		}

		if (env.capture_args) {
			struct ctxargs_info *ci = &skel->data_ctxargs_infos->ctxargs_infos[id];
			const struct inj_probe_info *inj = mass_attacher__inj_probe(att, id);
			const struct ctx_args_info *info;

			err = prepare_ctx_args_specs(id, inj);
			if (err) {
				elog("Failed to prepare context argument capture for injected probe #%d: %d\n", id, err);
				goto cleanup_silent;
			}

			info = ctx_args_info(id);

			for (j = 0; j < info->spec_cnt; j++) {
				ci->specs[j] = info->specs[j].flags;
			}
		}
	}

	for (i = 0; i < func_cnt; i++) {
		const struct mass_attacher_func_info *finfo;
		const struct glob *glob;
		struct func_info *fi;
		enum func_flags flags;

		finfo = mass_attacher__func(att, i);
		flags = func_flags(finfo->name, finfo->btf, finfo->btf_id);

		for (j = 0; j < env.entry_glob_cnt; j++) {
			glob = &env.entry_globs[j];
			if (!full_glob_matches(glob->name, glob->mod, finfo->name, finfo->module))
				continue;

			flags |= FUNC_IS_ENTRY;

			if (env.verbose) {
				printf("Function '%s%s%s%s' is marked as an entry point.\n",
				       NAME_MOD(finfo->name, finfo->module));
			}

			break;
		}

		fi = (struct func_info *)func_info(&env.ctx, i);
		strncpy(fi->name, finfo->name, MAX_FUNC_NAME_LEN - 1);
		fi->name[MAX_FUNC_NAME_LEN - 1] = '\0';
		fi->ip = finfo->addr;
		fi->flags = flags;

#ifdef RETSNOOP_SUPPORTS_ARG_CAPTURE
		if (env.capture_args) {
			const struct func_args_info *fn_args = func_args_info(i);

			for (j = 0; j < fn_args->arg_spec_cnt; j++) {
				fi->arg_specs[j] = fn_args->arg_specs[j].arg_flags;
			}
		}
#endif /* RETSNOOP_SUPPORTS_ARG_CAPTURE */
	}

	for (i = 0; i < env.entry_glob_cnt; i++) {
		const struct glob *glob = &env.entry_globs[i];
		bool matched = false;

		for (j = 0; j < func_cnt; j++) {
			const struct mass_attacher_func_info *finfo = mass_attacher__func(att, j);

			if (full_glob_matches(glob->name, glob->mod, finfo->name, finfo->module)) {
				matched = true;
				break;
			}
		}

		if (!matched && glob->mandatory) {
			err = -ENOENT;
			fprintf(stderr, "Entry glob '%s%s%s%s' doesn't match any kernel function!\n",
				NAME_MOD(glob->name, glob->mod));
			goto cleanup_silent;
		}
	}

	err = mass_attacher__load(att);
	if (err)
		goto cleanup;

	for (i = 0; i < env.allow_pid_cnt; i++) {
		int tgid = env.allow_pids[i];
		bool verdict = true; /* allowed */

		err = bpf_map_update_elem(bpf_map__fd(skel->maps.tgids_filter),
					  &tgid, &verdict, BPF_ANY);
		if (err) {
			err = -errno;
			fprintf(stderr, "Failed to setup PID allowlist: %d\n", err);
			goto cleanup;
		}
	}
	/* denylist overrides allowlist, if overlaps */
	for (i = 0; i < env.deny_pid_cnt; i++) {
		int tgid = env.deny_pids[i];
		bool verdict = false; /* denied */

		err = bpf_map_update_elem(bpf_map__fd(skel->maps.tgids_filter),
					  &tgid, &verdict, BPF_ANY);
		if (err) {
			err = -errno;
			fprintf(stderr, "Failed to setup PID denylist: %d\n", err);
			goto cleanup;
		}
	}
	for (i = 0; i < env.allow_comm_cnt; i++) {
		const char *comm = env.allow_comms[i];
		char buf[TASK_COMM_LEN] = {};
		bool verdict = true; /* allowed */

		strncat(buf, comm, TASK_COMM_LEN - 1);

		err = bpf_map_update_elem(bpf_map__fd(skel->maps.comms_filter),
					  &buf, &verdict, BPF_ANY);
		if (err) {
			err = -errno;
			fprintf(stderr, "Failed to setup COMM allowlist: %d\n", err);
			goto cleanup;
		}
	}
	/* denylist overrides allowlist, if overlaps */
	for (i = 0; i < env.deny_comm_cnt; i++) {
		const char *comm = env.deny_comms[i];
		char buf[TASK_COMM_LEN] = {};
		bool verdict = false; /* denied */

		strncat(buf, comm, TASK_COMM_LEN - 1);

		err = bpf_map_update_elem(bpf_map__fd(skel->maps.comms_filter),
					  &buf, &verdict, BPF_ANY);
		if (err) {
			err = -errno;
			fprintf(stderr, "Failed to setup COMM denylist: %d\n", err);
			goto cleanup;
		}
	}

	ts1 = now_ns();
	err = mass_attacher__attach(att);
	if (err)
		goto cleanup;
	ts2 = now_ns();
	if (env.verbose)
		printf("Successfully attached in %ld ms.\n", (long)((ts2 - ts1) / 1000000));

	if (env.dry_run) {
		if (env.verbose)
			printf("Dry run successful, exiting...\n");
		goto cleanup_silent;
	}

	signal(SIGTERM, sig_handler);
	signal(SIGINT, sig_handler);

	env.ctx.att = att;

	/* Set up ring/perf buffer polling */
	rb = ring_buffer__new(bpf_map__fd(skel->maps.rb), handle_event, &env.ctx, NULL);
	if (!rb) {
		err = -1;
		fprintf(stderr, "Failed to create ring buffer\n");
		goto cleanup;
	}

	/* Allow mass tracing */
	mass_attacher__activate(att);

	/* Process events */
	if (env.debug_feats & DEBUG_BPF)
		printf("BPF-side logging is enabled. Use `sudo cat /sys/kernel/tracing/trace_pipe` to see logs.\n");
	printf("Receiving data...\n");
	while (!exiting) {
		err = ring_buffer__poll(rb, 100);
		/* Ctrl-C will cause -EINTR */
		if (err == -EINTR) {
			err = 0;
			goto cleanup;
		}
		if (err < 0) {
			printf("Error polling perf buffer: %d\n", err);
			goto cleanup;
		}
	}

cleanup:
	printf("\nDetaching...\n");

	if (env.ctx.skel && env.ctx.skel->bss) {
		long dropped_sessions = read_dropped_sessions();
		long incomplete_sessions = atomic_load(&env.ctx.skel->bss->stats.incomplete_sessions);

		if (dropped_sessions || incomplete_sessions) {
			fprintf(stderr, "WARNING! There were dropped or incomplete data. Output might be incomplete!\n");
			fprintf(stderr, "%-20s %ld\n", "DROPPED SAMPLES:", dropped_sessions);
			fprintf(stderr, "%-20s %ld\n", "INCOMPLETE SAMPLES:", incomplete_sessions);
		}
	}

cleanup_silent:
	fflush(stdout);

	ts1 = now_ns();

	mass_attacher__free(att);

	addr2line__free(env.ctx.a2l);
	ksyms__free(env.ctx.ksyms);

	for (i = 0; i < env.cpu_cnt; i++) {
		if (lbr_perf_fds && lbr_perf_fds[i] >= 0)
			close(lbr_perf_fds[i]);
	}
	free(lbr_perf_fds);

	for (i = 0; i < env.allow_glob_cnt; i++) {
		free(env.allow_globs[i].name);
		free(env.allow_globs[i].mod);
	}
	free(env.allow_globs);
	for (i = 0; i < env.deny_glob_cnt; i++) {
		free(env.deny_globs[i].name);
		free(env.deny_globs[i].mod);
	}
	free(env.deny_globs);
	for (i = 0; i < env.entry_glob_cnt; i++) {
		free(env.entry_globs[i].name);
		free(env.entry_globs[i].mod);
	}
	free(env.entry_globs);

	for (i = 0; i < env.allow_comm_cnt; i++)
		free(env.allow_comms[i]);
	free(env.allow_comms);
	for (i = 0; i < env.deny_comm_cnt; i++)
		free(env.deny_comms[i]);
	free(env.deny_comms);

	free(env.allow_pids);
	free(env.deny_pids);

	if (err == 0) {
		ts2 = now_ns();
		printf("DONE in %ld ms.\n", (long)((ts2 - ts1) / 1000000));
	}

	return -err;
}<|MERGE_RESOLUTION|>--- conflicted
+++ resolved
@@ -539,11 +539,7 @@
 			}
 		}
 #else
-<<<<<<< HEAD
-		vlog("Function arguments capture is only supported on x86-64 and ARM64 architectures!\n");
-=======
 		log("NOTE: Function arguments capture is not supported!\n");
->>>>>>> 152f6264
 #endif
 	}
 
